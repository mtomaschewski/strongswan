--- conflicted
+++ resolved
@@ -138,13 +138,11 @@
 	IKEV2_REPLAY_COUNTER_SYNC_SUPPORTED = 16421,
 	IKEV2_MESSAGE_ID_SYNC = 16422,
 	IPSEC_REPLAY_COUNTER_SYNC = 16423,
-<<<<<<< HEAD
 	/* Secure password methods, RFC 6467 */
 	SECURE_PASSWORD_METHOD = 16424,
 	/* PACE - draft-kuegler-ipsecme-pace-ikev2 */
 	PSK_PERSIST = 16425,
 	PSK_CONFIRM = 16426,
-=======
 	/* IKEv1 initial contact */
 	INITIAL_CONTACT_IKEV1 = 24578,
 	/* IKEv1 DPD */
@@ -152,7 +150,6 @@
 	DPD_R_U_THERE_ACK = 36137,
 	/* IKEv1 Cisco High Availability */
 	UNITY_LOAD_BALANCE = 40501,
->>>>>>> 8c35f5d4
 	/* BEET mode, not even a draft yet. private use */
 	USE_BEET_MODE = 40961,
 	/* IKE-ME, private use */
